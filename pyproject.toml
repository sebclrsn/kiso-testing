[tool.poetry]
name = "pykiso"
version = "0.17.0"
description = "Embedded integration testing framework."
authors = ["Sebastian Fischer <sebastian.fischer@de.bosch.com>"]
license = "Eclipse Public License - v 2.0"
readme = "README.md"
homepage = "https://pypi.org/project/pykiso/"
repository = "https://github.com/eclipse/kiso-testing"
documentation = "https://kiso-testing.readthedocs.io/en/latest/"
packages = [
    { include = "pykiso", from = "src" }
]
keywords = [
    "testing",
    "integration testing",
    "framework",
    "testing framework",
]
classifiers = [
    "Development Status :: 5 - Production/Stable",
    "Intended Audience :: Developers",
    "License :: OSI Approved :: Eclipse Public License 2.0 (EPL-2.0)",
    "Operating System :: Unix",
    "Operating System :: POSIX",
    "Operating System :: Microsoft :: Windows",
    "Programming Language :: Python",
    "Programming Language :: Python :: 3.7",
    "Programming Language :: Python :: 3.8",
    "Programming Language :: Python :: 3.9",
    "Programming Language :: Python :: 3.10",
    "Programming Language :: Python :: Implementation :: CPython",
    "Topic :: Utilities",
]

[tool.poetry.dependencies]
python = "^3.7"
PyYAML = "*"
pylink-square = "^0.12.0"
pyserial = "*"
python-can = {extras = ["pcan"], version = "^4.0.0"}
<<<<<<< HEAD
pykiso-python-uds = "^2.1.0"
=======
>>>>>>> 9086b747
PyVISA = "*"
PyVISA-py = "*"
robotframework = "3.2.2"
unittest-xml-reporting = "*"
click = "*"
MarkupSafe = "~2.0"
pykiso-python-uds-alpha = "^2.0.2"

[tool.poetry.dev-dependencies]
auto-changelog = "0.5.3"
black = { version = "^21.12b0", allow-prereleases = true }
bump2version = "*"
coverage = { version = "^5.0", extras = ["toml"] }
invoke = "*"
pdbpp = "*"
pre-commit = "*"
pylint = "*"
pytest = "*"
pytest-cov = "*"
pytest-mock = "*"
Sphinx = "*"
sphinx-rtd-theme = "*"
sphinxcontrib-programoutput = "*"
sphinx-autodoc-typehints = "*"

[tool.poetry.scripts]
pykiso = 'pykiso.cli:main'
instrument-control = 'pykiso.lib.auxiliaries.instrument_control_auxiliary.instrument_control_cli:main'
pykitest = 'pykiso.tool.pykiso_to_pytest.cli:main'

[tool.pytest.ini_options]
testpaths = [
    "tests/"
]
addopts = """\
    --verbose \
    --log-level=INFO \
    --cov=./src \
    --cov-report=html \
    --cov-report html:./tests/coverage_report.html \
    --ignore=tests/test_acroname_usb_auxiliary.py \
    --ignore=tests/test_robot_acroname.py \
"""

[tool.coverage.run]
omit = [
    "*/tests/*",
    "*/examples/*",
    "*/setup.py",
    "*/tasks.py",
    "*/src/pykiso/__main__.py",
    "*__init__.py",
]

[build-system]
requires = ["poetry-core>=1.0.0"]
build-backend = "poetry.core.masonry.api"<|MERGE_RESOLUTION|>--- conflicted
+++ resolved
@@ -39,17 +39,13 @@
 pylink-square = "^0.12.0"
 pyserial = "*"
 python-can = {extras = ["pcan"], version = "^4.0.0"}
-<<<<<<< HEAD
-pykiso-python-uds = "^2.1.0"
-=======
->>>>>>> 9086b747
 PyVISA = "*"
 PyVISA-py = "*"
 robotframework = "3.2.2"
 unittest-xml-reporting = "*"
 click = "*"
 MarkupSafe = "~2.0"
-pykiso-python-uds-alpha = "^2.0.2"
+pykiso-python-uds = "^2.1.0"
 
 [tool.poetry.dev-dependencies]
 auto-changelog = "0.5.3"
