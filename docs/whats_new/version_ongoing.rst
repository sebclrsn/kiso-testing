Version ongoing
---------------

<<<<<<< HEAD
Internal creation of proxy auxiliaries
^^^^^^^^^^^^^^^^^^^^^^^^^^^^^^^^^^^^^^

It is no longer necessary to manually defined a ``ProxyAuxiliary`` with
``CCProxy``s yourself. If you simply pass the communication channel to
each auxiliary that has to share it, ``pykiso`` will do the rest for you.
=======
Remove redundancy of activate_log configuration parameter
^^^^^^^^^^^^^^^^^^^^^^^^^^^^^^^^^^^^^^^^^^^^^^^^^^^^^^^^^

In order to activate external loggers, it was previously necessary to
specify their names for each defined auxiliary.

This is no longer the case and specifying them in only one auxiliary
will be enough for the loggers to stay enabled.
>>>>>>> a4a691ce
<|MERGE_RESOLUTION|>--- conflicted
+++ resolved
@@ -1,14 +1,6 @@
 Version ongoing
 ---------------
 
-<<<<<<< HEAD
-Internal creation of proxy auxiliaries
-^^^^^^^^^^^^^^^^^^^^^^^^^^^^^^^^^^^^^^
-
-It is no longer necessary to manually defined a ``ProxyAuxiliary`` with
-``CCProxy``s yourself. If you simply pass the communication channel to
-each auxiliary that has to share it, ``pykiso`` will do the rest for you.
-=======
 Remove redundancy of activate_log configuration parameter
 ^^^^^^^^^^^^^^^^^^^^^^^^^^^^^^^^^^^^^^^^^^^^^^^^^^^^^^^^^
 
@@ -17,4 +9,12 @@
 
 This is no longer the case and specifying them in only one auxiliary
 will be enough for the loggers to stay enabled.
->>>>>>> a4a691ce
+
+
+Internal creation of proxy auxiliaries
+^^^^^^^^^^^^^^^^^^^^^^^^^^^^^^^^^^^^^^
+
+It is no longer necessary to manually defined a ``ProxyAuxiliary`` with
+``CCProxy``s yourself. If you simply pass the communication channel to
+each auxiliary that has to share it, ``pykiso`` will do the rest for you.
+
